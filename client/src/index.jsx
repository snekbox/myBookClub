--- conflicted
+++ resolved
@@ -53,13 +53,10 @@
     this.joinGroup = this.joinGroup.bind(this);
     this.deleteGroup = this.deleteGroup.bind(this);
     this.leaveGroup = this.leaveGroup.bind(this);
-<<<<<<< HEAD
     this.handleCommentText = this.handleCommentText.bind(this); //handles changes in comment text
     this.submitComment = this.submitComment.bind(this); //handles clicking button to submit comments
     this.getGroupComments = this.getGroupComments.bind(this); //gets all comments in given group, for use in rendering comments on click of a group card
-=======
     this.logout = this.logout.bind(this);
->>>>>>> 41c7ab67
   }
 
   componentDidMount() {
@@ -314,11 +311,7 @@
             data: postObject,
           })
           .then(response => {
-<<<<<<< HEAD
-            this.getGroups(user.id)                //to reflect newly added bookClub
-=======
             this.getGroups(user.id); //to reflect newly added bookClub
->>>>>>> 41c7ab67
           })
           .catch(err => {
             console.error('club NOT added to database', err);
@@ -476,8 +469,7 @@
           {this.renderMain()}
         </div>
       );
-<<<<<<< HEAD
-    }
+    
     // return (
     //   <div>
     //     <LeftBar
@@ -502,33 +494,6 @@
     //     {this.renderMain()}
     //   </div>
     // );
-=======
-    
-    return (
-      <div>
-        <LeftBar
-          book={bookClubs.length ? bookClubs[0].book : {}}
-          club={bookClubs[0]}
-        />
-        <TopBar
-          chooseView={this.chooseView}
-          groupSearchResults={groupSearchResults}
-          groupSearchQuery={groupSearchQuery}
-          handleClubSearch={this.handleClubSearch}
-          searchClubs={this.searchClubs}
-          joinGroup={this.joinGroup}
-          handleBookSearchInput={this.handleBookSearchInput}
-          handleBookSearchSubmit={this.handleBookSearchSubmit}
-          selectBook={this.selectBook}
-          handleCreateBookClubName={this.handleCreateBookClubName}
-          addBookClub={this.addBookClub}
-          bookSearchResults={bookSearchResults}
-          bookSearchInput={bookSearchInput}
-        />
-        {this.renderMain()}
-      </div>
-    );
->>>>>>> 41c7ab67
   }
 }
 
