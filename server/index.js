--- conflicted
+++ resolved
@@ -161,35 +161,6 @@
     });
 });
 
-<<<<<<< HEAD
-// app.patch('/groups', (req, res) => {
-//   const { userId, groupId } = req.body;
-//   addUserToGroup(userId, groupId)
-//   .then((result) => {
-//     res.send(result.data);
-//   }).catch((err) => {
-//     console.error(err);
-//   });
-// })
-
-// app.patch('/groups/delete', (req, res) => {
-//   const { groupId } = req.body;
-//   deleteGroup(groupId)
-//   .then((result) => {
-//     res.send(result.data);
-//   }).catch((err) => {
-//     console.error(err);
-//   });
-// })
-
-app.post('/groups', (req, res) => {
-  const { userId, groupName, bookId } = req.body.data;
-  console.log(req.body, 'reqbod')
-  createNewGroup(2, groupName, bookId)
-    .then((group) => {
-      console.log(group, 'group')
-      addUserToGroup(userId, group.id)
-=======
 app.patch('/groups', (req, res) => {
   const { userId, groupId } = req.body;
   addUserToGroup(userId, groupId)
@@ -226,7 +197,6 @@
   return createNewGroup(userId, groupName, bookId)
     .then(group => {
       addUserToGroup(userId, group.id);
->>>>>>> b55b6e8e
       return group;
     })
     .then(newGroup => {
@@ -249,6 +219,23 @@
       console.error(err);
     });
 });
+
+app.post('groups/comments', (req, res)=>{
+  console.log(req);
+  //adds comment to specific group's comment section
+  // addComment = (userId, groupId, bookId, comment)
+
+  // .then(()=>{
+    // getAllComments = (groupId, bookId) 
+    res.json('wee');
+  // })
+  // .catch((err)=>{
+  //   console.log(err, 'data was not added to group');
+  //   res.send('sorry, unable to add comment to database! - server/index.js line 232')
+  // })
+
+  //returns all comments for rendering on group's page
+})
 
 app.get('/test', (req, res) => {
   res.json(googleBooksApiData); // sending back book data for book club creation test
