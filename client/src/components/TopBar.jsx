--- conflicted
+++ resolved
@@ -59,11 +59,7 @@
       <NavItem onClick={() => chooseView('settings')}>
         <Icon>settings</Icon>
       </NavItem>
-<<<<<<< HEAD
-      <NavItem onClick={() => chooseView('settings')}>
-=======
       <NavItem onClick={() => logout()}>
->>>>>>> 051a028c
         <Icon>exit_to_app</Icon>
       </NavItem>
     </Navbar>
