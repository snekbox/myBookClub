--- conflicted
+++ resolved
@@ -1,13 +1,20 @@
 import React from 'react';
-<<<<<<< HEAD
-import { Navbar, NavItem, Icon, Modal, TextInput, Button, Card, Row, Col } from 'react-materialize'
+import { Navbar, NavItem, Icon, Modal, TextInput, Button, Card, Row, Col, Textarea } from 'react-materialize'
 
-const TopBar = ({ chooseView, groupSearchResults, searchClubs, handleClubSearch, groupSearchQuery, joinGroup }) => (
-=======
-import { Navbar, NavItem, Icon, Dropdown, Divider, Button, Modal, TextInput, Textarea, Card } from 'react-materialize'
-
-const TopBar = ({ chooseView, handleBookSearchInput, handleBookSearchSubmit, bookSearchResults, selectBook, handleCreateBookClubName, addBookClub }) => (
->>>>>>> 08150afe
+const TopBar = ({
+  chooseView,
+  handleBookSearchInput,
+  handleBookSearchSubmit,
+  bookSearchResults,
+  selectBook,
+  handleCreateBookClubName,
+  addBookClub,
+  groupSearchResults, 
+  earchClubs,
+  handleClubSearch,
+  groupSearchQuery,
+  joinGroup,
+  }) => (
   <div>
     <Navbar brand={<img src='../images/logo.png' className="logo" onClick={() => chooseView('groups')} />} alignLinks="right" className="light-blue">
       <NavItem onClick={() => chooseView('groups')} >
@@ -20,7 +27,6 @@
           <Icon>
             search
         </Icon>
-<<<<<<< HEAD
         </NavItem>
       }>
         <TextInput icon="search" label="Bookclub Search" onChange={(e) => handleClubSearch(e.target.value)} />
@@ -59,9 +65,6 @@
           add_circle_outline
         </Icon>
       </NavItem>
-=======
-      </NavItem>
-
       <Modal header="Create a new club" trigger={ 
       <NavItem> 
         <Icon>add_circle_outline</Icon> 
@@ -76,10 +79,10 @@
                   return <Card onClick={ ()=>{selectBook(book)} } key={book.id}>
                   <h6>{book.volumeInfo.title}</h6>
                   <Button className="modal-close">Select Book</Button>
-                   <img src={ book.volumeInfo.imageLinks.smallThumbnail}></img> 
-                   {book.volumeInfo.description} 
-                   </Card>
-               })
+                  <img src={ book.volumeInfo.imageLinks.smallThumbnail}></img> 
+                  {book.volumeInfo.description} 
+                  </Card>
+              })
               } 
           </Modal>
         <TextInput placeholder="Club Name" onChange={ (e)=>{handleCreateBookClubName(e)} }/>
@@ -87,7 +90,6 @@
         <Button className="modal-close" onClick={ addBookClub }>Create Club</Button>
       </Modal>  
 
->>>>>>> 08150afe
       <NavItem href="/">
         <Icon>
           video_call
