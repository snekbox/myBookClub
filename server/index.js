const express = require('express');
const path = require('path');
const bodyParser = require('body-parser');
const db = require('../database');
<<<<<<< HEAD
const {verifyUser, createNewGroup} = require('../database/helpers');
const { json, googleBooksApiData } = require('../database/sample-data/sample.js')
=======
const { json } = require('../database/sample-data/sample.js')
const { verifyUser,
  createNewGroup,
  getUserGroups,
  addOrFindBook,
  getOwnerGroups,
  addUserToGroup,
  getGroupUsers,
  addBookToGroup,
  getGroupBooks,
  addComment,
  getAllComments,
} = require('../database/helpers')
>>>>>>> 349cc0b8

const app = express();
app.use(bodyParser());
app.use(express.static(path.join(__dirname, '../client/dist')));
app.use(bodyParser.json());

app.get('/', (req, res) => {
  items.selectAll((err, data) => {
    if (err) {
      res.sendStatus(500);
    } else {
      res.json(data);
    }
  });
});

<<<<<<< HEAD
app.post('/test', (req, res) => {
            console.log(req.body.data); 
  return createNewGroup(/**userId, groupName, bookId */)
  .then((newGroup) =>{
    console.log(newGroup);
    console.log('data added to database!');
    //then return the new group and add it to state, since no function that grabs all groups from db
    res.json(newGroup);
  })
  .catch((err)=>{
    console.log(err, 'unable to add data to db, line 32 index.js');
  })
})
  
=======
app.post('/books', (req, res) => {
  const { isbn, title, author, published, description, urlInfo, image } = req.body;
  addOrFindBook(isbn, title, author, published, description, urlInfo, image)
    .then((book) => {
      res.json(book);
    }).catch((err) => {
      console.error(err);
    });
})

app.get('/groups', (req, res) => {
  const { userId } = req.query;
  getUserGroups(userId)
    .then((groups) => {
      res.json(groups)
    }).catch((err) => {
      console.error(err);
    });
})

app.post('/groups', (req, res) => {
  const { userId, groupName, bookId } = req.body;
  createNewGroup(userId, groupName, bookId)
    .then((group) => {
      return addUserToGroup(userId, group.id);
    }).then((newGroup) => {
      res.send(newGroup);
    }).catch((err) => {
      console.error(err);
    });
})

>>>>>>> 349cc0b8
app.get('/test', (req, res) => {
  res.json(googleBooksApiData); //sending back book data for book club creation test
  // See below for things to store in the database and their relative paths
  // Title:         json.items[i].volumeInfo.title
  // Authors:       json.items[i].volumeInfo.authors
  // Publish Year:  json.items[i].volumeInfo.publishedDate.slice(0,4)
  // Image:         json.items[i].volumeInfo.imageLinks.thumbnail
  // Info URL:      json.items[i].volumeInfo.infoLink
  // Description:   json.items[i].volumeInfo.description
  // ISBN:          json.items[i].volumeInfo.industryIdentifiers.filter(id => id.type === 'ISBN_13')[0].identifier
})

app.listen(3000, () => {
  console.log('listening on port 3000!');
});<|MERGE_RESOLUTION|>--- conflicted
+++ resolved
@@ -2,10 +2,6 @@
 const path = require('path');
 const bodyParser = require('body-parser');
 const db = require('../database');
-<<<<<<< HEAD
-const {verifyUser, createNewGroup} = require('../database/helpers');
-const { json, googleBooksApiData } = require('../database/sample-data/sample.js')
-=======
 const { json } = require('../database/sample-data/sample.js')
 const { verifyUser,
   createNewGroup,
@@ -18,8 +14,8 @@
   getGroupBooks,
   addComment,
   getAllComments,
+  googleBooksApiData
 } = require('../database/helpers')
->>>>>>> 349cc0b8
 
 const app = express();
 app.use(bodyParser());
@@ -36,22 +32,7 @@
   });
 });
 
-<<<<<<< HEAD
-app.post('/test', (req, res) => {
-            console.log(req.body.data); 
-  return createNewGroup(/**userId, groupName, bookId */)
-  .then((newGroup) =>{
-    console.log(newGroup);
-    console.log('data added to database!');
-    //then return the new group and add it to state, since no function that grabs all groups from db
-    res.json(newGroup);
-  })
-  .catch((err)=>{
-    console.log(err, 'unable to add data to db, line 32 index.js');
-  })
-})
   
-=======
 app.post('/books', (req, res) => {
   const { isbn, title, author, published, description, urlInfo, image } = req.body;
   addOrFindBook(isbn, title, author, published, description, urlInfo, image)
@@ -84,7 +65,6 @@
     });
 })
 
->>>>>>> 349cc0b8
 app.get('/test', (req, res) => {
   res.json(googleBooksApiData); //sending back book data for book club creation test
   // See below for things to store in the database and their relative paths
