import React from 'react';
import ReactDOM from 'react-dom';
import axios from 'axios';
import TopBar from './components/TopBar.jsx';
import LeftBar from './components/LeftBar.jsx';
import BodyGrid from './components/BodyGrid.jsx';
import Settings from './components/Settings.jsx';
import LogIn from './components/LogIn.jsx';
import BookClubView from './components/BookClubView.jsx';
import {
  bookClubs,
  googleBooksApiData,
} from '../../database/sample-data/sample.js';

class Landing extends React.Component {
  constructor(props) {
    super(props);

    this.state = {
      bookClubs,
      view: 'groups',
      loggedIn: false,
      sampleData: googleBooksApiData.items,
      currentClub: bookClubs[0],
      currentBook: googleBooksApiData.items[0],
      currentClubUsers: [],
      groupSearchResults: [],
      groupSearchQuery: '',
      bookSearchResults: [], // result that bookSearch yields, for use in choosing a book when creating a bookClub
      bookSearchInput: '', // handles book search input when creating group
      bookSearchChoice: null,
      createBookClubName: null,
      user: null,
      token: '',
      autocompleteObject: {},
    };

    this.renderMain = this.renderMain.bind(this);
    this.chooseView = this.chooseView.bind(this);
    this.chooseClub = this.chooseClub.bind(this);
    this.handleLogIn = this.handleLogIn.bind(this);
    this.handleBookSearchSubmit = this.handleBookSearchSubmit.bind(this);
    this.handleBookSearchInput = this.handleBookSearchInput.bind(this);
    this.bookSearch = this.bookSearch.bind(this); // api request to book api, returns X number of books that match search
    this.selectBook = this.selectBook.bind(this); // for use selecting books when creating groups
    this.addBookClub = this.addBookClub.bind(this); // formats book club input, adds book club to bookClubs array
    this.handleCreateBookClubName = this.handleCreateBookClubName.bind(this);
    this.getGroups = this.getGroups.bind(this);
    this.searchClubs = this.searchClubs.bind(this);
    this.handleClubSearch = this.handleClubSearch.bind(this);
    this.joinGroup = this.joinGroup.bind(this);
    this.deleteGroup = this.deleteGroup.bind(this);
    this.leaveGroup = this.leaveGroup.bind(this);
    this.logout = this.logout.bind(this);
  }

  componentDidMount() {
    const username = localStorage.getItem('username');
    const email = localStorage.getItem('email');
    const userId = localStorage.getItem('userId');
    const token = localStorage.getItem('token');
    const googleId = localStorage.getItem('googleId');
    if (token) {
      this.setState({
        user: {
          username: username,
          email: email,
          id: userId,
          googleId: googleId,
        },
        loggedIn: true,
        token: token,
      });
      this.getGroups(userId);
      this.getAllGroups();
    }
  }

  getGroups(userId) {
    axios
      .get('/groups', {
        params: {
          userId,
        },
      })
      .then(response => {
        this.setState({
          bookClubs: response.data,
        });
      })
      .catch(err => {
        console.error(err);
      });
  }

  getAllGroups() {
    axios
      .get('/groups/search', {
        params: {
          query: '',
        },
      })
      .then(result => {
        const results = result.data;
        const autocompleteObject = {};
        results.forEach(group => {
          autocompleteObject[group.name] = group.book.image;
        });
        this.setState({
          autocompleteObject,
        });
      })
      .catch(err => {
        console.error(err);
      });
  }

  logout() {
    localStorage.clear();
    this.setState({ loggedIn: false });
    axios.get('/logout')
  }

  chooseView(view) {
    this.setState({ view });
  }

  chooseClub(club, book) {
    axios
      .get('/users', {
        params: {
          groupId: club.id,
        },
      })
      .then((result) => {
        const userList = result.data;
        this.setState({
          currentClub: club,
          currentBook: book,
          currentClubUsers: userList,
        });
      }).catch((err) => {
        console.error(err);
      });
  }

  searchClubs(query) {
    axios
      .get('/groups/search', {
        params: {
          query,
        },
      })
      .then(result => {
        const searchResults = result.data;
        this.setState({
          groupSearchResults: searchResults,
        });
      })
      .catch(err => {
        console.error(err);
      });
  }

  handleClubSearch(q) {
    this.setState({
      groupSearchQuery: q,
    });
  }

  joinGroup(groupId) {
    const { user } = this.state;
    axios
      .patch('/groups', {
        groupId,
        userId: user.id,
      })
      .then(() => {
        this.getGroups(user.id);
      })
      .catch(err => {
        console.error(err);
      });
  }

  deleteGroup(groupId) {
    const { user } = this.state;
    axios
      .patch('/groups/delete', {
        groupId,
      })
      .then(() => {
        this.getGroups(user.id);
      })
      .catch(err => {
        console.error(err);
      });
  }

  leaveGroup(groupId) {
    const { user } = this.state;
    axios
      .patch('/groups/removeUser', {
        groupId,
        userId: user.Id,
      })
      .then(() => {
        this.getGroups(user.id);
      })
      .catch(err => {
        console.error(err);
      });
  }

  handleLogIn(response) {
    axios
      .post('/connect', {
        access_token: response.accessToken,
        profile: response.profileObj,
      })
      .then(result => {
        let username = localStorage.setItem('username', result.data.username);
        let email = localStorage.setItem('email', result.data.email);
        let userId = localStorage.setItem('userId', result.data.id);
        let token = localStorage.setItem('token', result.data.token);
        let googleId = localStorage.setItem('googleId', result.data.googleId);
        this.setState({ loggedIn: true, user: result.data });
        return result.data;
      })
      .then(result => {
        this.getGroups(this.state.user.id);
      })
      .catch(err => {});
  }

  bookSearch(bookSearchQuery) {
    // sends get request to api for books matching search query when creating a group
    return axios
      .get('/books/googleapi', {
        params: {
          query: bookSearchQuery,
        },
      })
      .then(bookSearchResults => {
        this.setState({
          bookSearchResults: bookSearchResults.data,
        });
      })
      .catch(err => {
        console.error(
          err,
          'server responded with error: could not complete bookSearch request',
        );
      });
  }

  handleBookSearchInput(e) {
    // possible throttling of api calls here, when a few letters have been input
    // to help users pick books before they finish typing an entire book name
    this.setState({
      bookSearchInput: e.target.value,
    });
  }

  // responds to user clicking search button
  handleBookSearchSubmit() {
    this.bookSearch(this.state.bookSearchInput);
  }

  addBookClub() {
    const { bookSearchChoice, createBookClubName, user } = this.state;
    // console.log(bookSearchChoice)
    let author = bookSearchChoice.volumeInfo.authors;
    if (Array.isArray(bookSearchChoice.volumeInfo.authors)) {
      author = bookSearchChoice.volumeInfo.authors.join(', ');
    }
    const bookQuery = {
      author,
      title: bookSearchChoice.volumeInfo.title,
      published: bookSearchChoice.volumeInfo.publishedDate.slice(0, 4),
      image: bookSearchChoice.volumeInfo.imageLinks.thumbnail,
      urlInfo: bookSearchChoice.volumeInfo.infoLink,
      description: bookSearchChoice.volumeInfo.description,
      isbn: bookSearchChoice.volumeInfo.industryIdentifiers.filter(
        id => id.type === 'ISBN_13',
      )[0].identifier,
    };
    // posts to books, to return book id
    const postObject = {
      userId: user.id,
      groupName: createBookClubName,
      bookId: null,
    };
    axios
      .post('/books/googleapi', {
        query: bookQuery,
      })
      .then(response => {
        postObject.bookId = response.data[0].id;
      })
      // .catch(err => {
      //   console.log('error, line 149 index.jsx', err);
      // })
      .then(() => {
        axios
          .post('/groups', {
            data: postObject,
          })
          .then(response => {
            this.getGroups(user.id); //to reflect newly added bookClub
          })
          .catch(err => {
            console.error('club NOT added to database', err);
          });
      });
  }

  // function selects currentBook when creating a new group
  selectBook(book) {
    this.setState({
      bookSearchChoice: book,
    });
  }

  // function sets createBookClubName to input text when creating a new group
  handleCreateBookClubName(e) {
    this.setState({
      createBookClubName: e.target.value,
    });
  }

  renderMain() {
    const {
      view,
      bookClubs,
      sampleData,
      currentBook,
      currentClub,
      currentClubUsers,
      user,
    } = this.state;
    if (view === 'groups') {
      return (
        <BodyGrid
          chooseView={this.chooseView}
          chooseClub={this.chooseClub}
          clubs={bookClubs}
          books={sampleData}
          userId={user.id}
        />
      );
<<<<<<< HEAD
    } else if (view === 'settings') {
      return <Settings 
        clubs={bookClubs}
        deleteGroup={this.deleteGroup}
        leaveGroup={this.leaveGroup}
        user={user}
      />;
=======
    } if (view === 'settings') {
      return (
        <Settings
          clubs={bookClubs}
          deleteGroup={this.deleteGroup}
          leaveGroup={this.leaveGroup}
          userId={user.id}
        />
      );
>>>>>>> 051a028c
    } else if (view === 'club view') {
      return <BookClubView 
        club={currentClub}
        book={currentBook}
        userList={currentClubUsers}
      />;
    }
  }

  render() {
    const {
      loggedIn,
      bookClubs,
      groupSearchResults,
      groupSearchQuery,
      bookSearchInput,
      bookSearchResults,
      autocompleteObject,
      bookSearchChoice,
    } = this.state; // destructure state here

    if (!loggedIn) {
      return <LogIn handleLogIn={this.handleLogIn} />;
    } 
      return (
        <div>
          <LeftBar
            book={bookClubs.length ? bookClubs[0].book : {}}
            club={bookClubs[0]}
            chooseView={this.chooseView}
            chooseClub={this.chooseClub}
          />
          <TopBar
            chooseView={this.chooseView}
            groupSearchResults={groupSearchResults}
            groupSearchQuery={groupSearchQuery}
            handleClubSearch={this.handleClubSearch}
            searchClubs={this.searchClubs}
            joinGroup={this.joinGroup}
            handleBookSearchInput={this.handleBookSearchInput}
            handleBookSearchSubmit={this.handleBookSearchSubmit}
            selectBook={this.selectBook}
            handleCreateBookClubName={this.handleCreateBookClubName}
            addBookClub={this.addBookClub}
            bookSearchResults={bookSearchResults}
            bookSearchInput={bookSearchInput}
            autocompleteObject={autocompleteObject}
            bookSearchChoice={bookSearchChoice}
            logout={this.logout}
          />
          {this.renderMain()}
        </div>
      );
    
    return (
      <div>
        <LeftBar
          book={bookClubs.length ? bookClubs[0].book : {}}
          club={bookClubs[0]}
        />
        <TopBar
          chooseView={this.chooseView}
          groupSearchResults={groupSearchResults}
          groupSearchQuery={groupSearchQuery}
          handleClubSearch={this.handleClubSearch}
          searchClubs={this.searchClubs}
          joinGroup={this.joinGroup}
          handleBookSearchInput={this.handleBookSearchInput}
          handleBookSearchSubmit={this.handleBookSearchSubmit}
          selectBook={this.selectBook}
          handleCreateBookClubName={this.handleCreateBookClubName}
          addBookClub={this.addBookClub}
          bookSearchResults={bookSearchResults}
          bookSearchInput={bookSearchInput}
        />
        {this.renderMain()}
      </div>
    );
  }
}

ReactDOM.render(<Landing />, document.getElementById('root'));<|MERGE_RESOLUTION|>--- conflicted
+++ resolved
@@ -349,7 +349,6 @@
           userId={user.id}
         />
       );
-<<<<<<< HEAD
     } else if (view === 'settings') {
       return <Settings 
         clubs={bookClubs}
@@ -357,17 +356,6 @@
         leaveGroup={this.leaveGroup}
         user={user}
       />;
-=======
-    } if (view === 'settings') {
-      return (
-        <Settings
-          clubs={bookClubs}
-          deleteGroup={this.deleteGroup}
-          leaveGroup={this.leaveGroup}
-          userId={user.id}
-        />
-      );
->>>>>>> 051a028c
     } else if (view === 'club view') {
       return <BookClubView 
         club={currentClub}
