--- conflicted
+++ resolved
@@ -66,16 +66,11 @@
 });
 
 app.post('/connect', passport.authenticate('google-token'),
-<<<<<<< HEAD
  function(req, res) {
    let user = req.user
    req.session.destroy(function (err) {
-    res.send(user); //Inside a callback… bulletproof!
+    res.send(user);
   });  
-=======
-  function(req, res) {
-  res.send(req.user);
->>>>>>> 281c64db
 });
 
 app.get('/books/googleapi', (req, res)=>{
