--- conflicted
+++ resolved
@@ -6,22 +6,11 @@
   Collection,
   CollectionItem,
   Card,
-  Pagination,
-  DatePicker,
-<<<<<<< HEAD
-  Icon,
-  Button,
-  Modal,
-} from 'react-materialize';
-=======
   Button,
   Icon,
   Modal,
   CardPanel,
 } from 'react-materialize';
-//const data = require('../../../database/sample-data/sample.js');
-const BookClubView = ( { club, book, userList, clubBookComments, handleCommentText, submitComment } ) => (
->>>>>>> a732f154
 
 const BookClubView = ({
   club,
@@ -32,8 +21,9 @@
   handleBookSearchInput,
   handleBookSearchSubmit,
   bookSearchResults,
-  selectBook,
-  bookSearchChoice,
+  clubBookComments,
+  handleCommentText,
+  submitComment
 } ) => (
   <div className="bodygrid blue-grey lighten-5">
   <Row>
