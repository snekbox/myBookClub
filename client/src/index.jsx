import React from 'react';
import ReactDOM from 'react-dom';
import axios from 'axios';
import TopBar from './components/TopBar.jsx'
import LeftBar from './components/LeftBar.jsx'
import BodyGrid from './components/BodyGrid.jsx'
import Settings from './components/Settings.jsx'
import LogIn from './components/LogIn.jsx'
import BookClubView from './components/BookClubView.jsx';
const mockData = require('../../database/sample-data/sample.js');

class Landing extends React.Component {
  constructor(props) {
    super(props);

    this.state = {
      view: 'groups',
<<<<<<< HEAD
      mockData: mockData
=======
      loggedIn: false,
>>>>>>> 832ff2ce
    }

    this.renderMain = this.renderMain.bind(this);
    this.chooseView = this.chooseView.bind(this);
    this.handleLogIn = this.handleLogIn.bind(this);
  }

  componentDidMount() {
    // Initial loading logic will go here
  }

  renderMain () {
    const { view } = this.state;
    const { mockData } = this.state;
    if (view === 'groups') {
      return <BodyGrid chooseView={ this.chooseView}/>
    } else if (view === 'settings') {
      return <Settings />
    } else if (view === 'club view') {
      return <BookClubView />
    }
  }

  chooseView (view) {
    this.setState({view})
  }

  handleLogIn (googleResponse) {
    this.setState({loggedIn: true});
    console.log(googleResponse);
  }

  render() {
<<<<<<< HEAD
    const { } = this.state;  // destructure state here
    console.log(mockData)
    return (
    <div>
      <LeftBar />
      <TopBar chooseView={this.chooseView} />
      {
        this.renderMain()
      }
    </div>
    )
    // Nav bar
      // logo
      // butttons
    // Side bar
      // Next meeting component
    // Groups view
      // Individual groups
      // add new group button
=======
    const {loggedIn } = this.state;  // destructure state here
    if (!loggedIn) {
      return <LogIn handleLogIn={this.handleLogIn} />
    } else {
      return (
      <div>
        <LeftBar />
        <TopBar chooseView={this.chooseView} />
        {
          this.renderMain()
        }
      </div>
      )
      // Nav bar
        // logo
        // butttons
      // Side bar
        // Next meeting component
      // Groups view
        // Individual groups
        // add new group button
    }
>>>>>>> 832ff2ce
  }
}

ReactDOM.render(<Landing />, document.getElementById("root"));<|MERGE_RESOLUTION|>--- conflicted
+++ resolved
@@ -15,11 +15,7 @@
 
     this.state = {
       view: 'groups',
-<<<<<<< HEAD
-      mockData: mockData
-=======
       loggedIn: false,
->>>>>>> 832ff2ce
     }
 
     this.renderMain = this.renderMain.bind(this);
@@ -53,27 +49,6 @@
   }
 
   render() {
-<<<<<<< HEAD
-    const { } = this.state;  // destructure state here
-    console.log(mockData)
-    return (
-    <div>
-      <LeftBar />
-      <TopBar chooseView={this.chooseView} />
-      {
-        this.renderMain()
-      }
-    </div>
-    )
-    // Nav bar
-      // logo
-      // butttons
-    // Side bar
-      // Next meeting component
-    // Groups view
-      // Individual groups
-      // add new group button
-=======
     const {loggedIn } = this.state;  // destructure state here
     if (!loggedIn) {
       return <LogIn handleLogIn={this.handleLogIn} />
@@ -96,7 +71,6 @@
         // Individual groups
         // add new group button
     }
->>>>>>> 832ff2ce
   }
 }
 
