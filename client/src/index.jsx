import React from 'react';
import ReactDOM from 'react-dom';
import axios from 'axios';
import TopBar from './components/TopBar.jsx';
import LeftBar from './components/LeftBar.jsx';
import BodyGrid from './components/BodyGrid.jsx';
import Settings from './components/Settings.jsx';
import LogIn from './components/LogIn.jsx';
import BookClubView from './components/BookClubView.jsx';
import {
  bookClubs,
  googleBooksApiData,
} from '../../database/sample-data/sample.js';

class Landing extends React.Component {
  constructor(props) {
    super(props);

    this.state = {
      bookClubs,
      view: 'groups',
      loggedIn: false,
      sampleData: googleBooksApiData.items,
      currentClub: bookClubs[0],
      currentBook: googleBooksApiData.items[0],
      currentClubUsers: [],
      groupSearchResults: [],
      groupSearchQuery: '',
      bookSearchResults: [], // result that bookSearch yields, for use in choosing a book when creating a bookClub
      bookSearchInput: '', // handles book search input when creating group
      bookSearchChoice: null,
      createBookClubName: null,
      user: null,
      token: '',
      autocompleteObject: {},
      clubBookComments: [],
      clubBookComment: '',
    };

    this.renderMain = this.renderMain.bind(this);
    this.chooseView = this.chooseView.bind(this);
    this.chooseClub = this.chooseClub.bind(this);
    this.handleLogIn = this.handleLogIn.bind(this);
    this.handleBookSearchSubmit = this.handleBookSearchSubmit.bind(this);
    this.handleBookSearchInput = this.handleBookSearchInput.bind(this);
    this.bookSearch = this.bookSearch.bind(this); // api request to book api, returns X number of books that match search
    this.selectBook = this.selectBook.bind(this); // for use selecting books when creating groups
    this.addBookClub = this.addBookClub.bind(this); // formats book club input, adds book club to bookClubs array
    this.handleCreateBookClubName = this.handleCreateBookClubName.bind(this);
    this.getGroups = this.getGroups.bind(this);
    this.searchClubs = this.searchClubs.bind(this);
    this.handleClubSearch = this.handleClubSearch.bind(this);
    this.joinGroup = this.joinGroup.bind(this);
    this.deleteGroup = this.deleteGroup.bind(this);
    this.leaveGroup = this.leaveGroup.bind(this);
    this.handleCommentText = this.handleCommentText.bind(this); //handles changes in comment text
    this.submitComment = this.submitComment.bind(this); //handles clicking button to submit comments
    this.getGroupComments = this.getGroupComments.bind(this); //gets all comments in given group, for use in rendering comments on click of a group card
    this.logout = this.logout.bind(this);
    this.addBookToGroup = this.addBookToGroup.bind(this);
  }

  componentDidMount() {
    const username = localStorage.getItem('username');
    const email = localStorage.getItem('email');
    const userId = localStorage.getItem('userId');
    const token = localStorage.getItem('token');
    const googleId = localStorage.getItem('googleId');
    if (token) {
      this.setState({
        user: {
          username: username,
          email: email,
          id: userId,
          googleId: googleId,
        },
        loggedIn: true,
        token: token,
      });
      this.getGroups(userId);
      this.getAllGroups();
    }
  }

  getGroups(userId) {
    axios
      .get('/groups', {
        params: {
          userId,
        },
      })
      .then(response => {
        this.setState({
          bookClubs: response.data,
        });
      })
      .catch(err => {
        console.error(err);
      });
  }

  getAllGroups() {
    axios
      .get('/groups/search', {
        params: {
          query: '',
        },
      })
      .then(result => {
        const results = result.data;
        const autocompleteObject = {};
        results.forEach(group => {
          autocompleteObject[group.name] = group.book.image;
        });
        this.setState({
          autocompleteObject,
        });
      })
      .catch(err => {
        console.error(err);
      });
  }

  logout() {
    localStorage.clear();
    this.setState({ loggedIn: false });
    axios.get('/logout')
  }

  chooseView(view) {
    this.setState({ view });
  }

  chooseClub(club, book) {
    axios
      .get('/users', {
        params: {
          groupId: club.id,
        },
      })
      .then((result) => {
        const userList = result.data;
        this.setState({
          currentClub: club,
          currentBook: book,
          currentClubUsers: userList,
        });
      }).catch((err) => {
        console.error(err);
      });
  }

  searchClubs(query) {
    axios
      .get('/groups/search', {
        params: {
          query,
        },
      })
      .then(result => {
        const searchResults = result.data;
        this.setState({
          groupSearchResults: searchResults,
        });
      })
      .catch(err => {
        console.error(err);
      });
  }

  handleClubSearch(q) {
    this.setState({
      groupSearchQuery: q,
    });
  }

  joinGroup(groupId) {
    const { user } = this.state;
    axios
      .patch('/groups', {
        groupId,
        userId: user.id,
      })
      .then(() => {
        this.getGroups(user.id);
      })
      .catch(err => {
        console.error(err);
      });
  }

  deleteGroup(groupId) {
    const { user } = this.state;
    axios
      .patch('/groups/delete', {
        groupId,
      })
      .then(() => {
        this.getGroups(user.id);
      })
      .catch(err => {
        console.error(err);
      });
  }

  leaveGroup(groupId) {
    const { user } = this.state;
    axios
      .patch('/groups/removeUser', {
        groupId,
        userId: user.Id,
      })
      .then(() => {
        this.getGroups(user.id);
      })
      .catch(err => {
        console.error(err);
      });
  }

  handleLogIn(response) {
    axios
      .post('/connect', {
        access_token: response.accessToken,
        profile: response.profileObj,
      })
      .then(result => {
        let username = localStorage.setItem('username', result.data.username);
        let email = localStorage.setItem('email', result.data.email);
        let userId = localStorage.setItem('userId', result.data.id);
        let token = localStorage.setItem('token', result.data.token);
        let googleId = localStorage.setItem('googleId', result.data.googleId);
        this.setState({ loggedIn: true, user: result.data });
        return result.data;
      })
      .then(result => {
        this.getGroups(this.state.user.id);
      })
      .catch(err => {});
  }

  bookSearch(bookSearchQuery) {
    // sends get request to api for books matching search query when creating a group
    return axios
      .get('/books/googleapi', {
        params: {
          query: bookSearchQuery,
        },
      })
      .then(bookSearchResults => {
        this.setState({
          bookSearchResults: bookSearchResults.data,
        });
      })
      .catch(err => {
        console.error(
          err,
          'server responded with error: could not complete bookSearch request',
        );
      });
  }
  handleBookSearchInput(e) {
    // possible throttling of api calls here, when a few letters have been input
    // to help users pick books before they finish typing an entire book name
    this.setState({
      bookSearchInput: e.target.value,
    });
  }

  // responds to user clicking search button
  handleBookSearchSubmit() {
    this.bookSearch(this.state.bookSearchInput);
  }

  addBookClub() {
    const { bookSearchChoice, createBookClubName, user } = this.state;
    // console.log(bookSearchChoice)
    let author = bookSearchChoice.volumeInfo.authors;
    if (Array.isArray(bookSearchChoice.volumeInfo.authors)) {
      author = bookSearchChoice.volumeInfo.authors.join(', ');
    }
    const bookQuery = {
      author,
      title: bookSearchChoice.volumeInfo.title,
      published: bookSearchChoice.volumeInfo.publishedDate.slice(0, 4),
      image: bookSearchChoice.volumeInfo.imageLinks.thumbnail,
      urlInfo: bookSearchChoice.volumeInfo.infoLink,
      description: bookSearchChoice.volumeInfo.description,
      isbn: bookSearchChoice.volumeInfo.industryIdentifiers.filter(
        id => id.type === 'ISBN_13',
      )[0].identifier,
    };
    // posts to books, to return book id
    const postObject = {
      userId: user.id,
      groupName: createBookClubName,
      bookId: null,
    };
    axios
      .post('/books/googleapi', {
        query: bookQuery,
      })
      .then(response => {
        postObject.bookId = response.data[0].id;
      })
      // .catch(err => {
      //   console.log('error, line 149 index.jsx', err);
      // })
      .then(() => {
        axios
          .post('/groups', {
            data: postObject,
          })
          .then(response => {
            this.getGroups(user.id); //to reflect newly added bookClub
          })
          .catch(err => {
            console.error('club NOT added to database', err);
          });
      });
  }

  // function selects currentBook when creating a new group
  selectBook(book) {
    this.setState({
      bookSearchChoice: book,
    });
  }

  // function sets createBookClubName to input text when creating a new group
  handleCreateBookClubName(e) {
    this.setState({
      createBookClubName: e.target.value,
    });
  }

<<<<<<< HEAD
  addBookToGroup (groupId, book) {
    const bookQuery = {
      author: book.volumeInfo.authors.join(', '),
      title: book.volumeInfo.title,
      published: book.volumeInfo.publishedDate.slice(0, 4),
      image: book.volumeInfo.imageLinks.thumbnail,
      urlInfo: book.volumeInfo.infoLink,
      description: book.volumeInfo.description,
      isbn: book.volumeInfo.industryIdentifiers.filter(
        id => id.type === 'ISBN_13',
      )[0].identifier,
    };
    axios
      .post('/books/googleapi', {
        query: bookQuery,
      })
      .then(response => {
        const bookObj = response.data;
        return axios
          .patch('/groups/book', {
            groupId,
            bookId: bookObj.id,
        })
      })
      .then(results => {
        const updatedGroup = results.data;
        debugger;
        this.setState({
          currentClub: updatedGroup,
          currentBook: updatedGroup.book,
        })
      })
      .catch(err => {
        console.error(err);
      });
  }

=======
  handleCommentText (text) { //handles individual comment's text
    this.setState({
      clubBookComment: text.target.value,
    })
  }

  submitComment () {
    //add comment to database(?) 
    const {clubBookComment, user, currentBook, currentClub} = this.state;
    const comment = {
        commentText: clubBookComment,
        userId: user.id, 
        groupId: currentClub.id,
        bookId: currentBook.id,
    }
    axios
    .post('/groups/comments', {
      query: {
        comment,
      }
    })
    .then((currentClubComments)=>{
      this.setState({
        clubBookComments: currentClubComments.data, //all comments on current group
      });
    })
    .catch((err)=>{
      console.error('did not add comment')
    })
  }

  getGroupComments (group, book) {
    axios.get('/groups/comments', {
      params: {
        groupId: group.id,
        bookId: book.id,
      }
    })
    .then((groupComments)=>{
      this.setState({
        clubBookComments: groupComments.data,
      })
    })
    .catch((err)=>{
      console.error('unable to retrieve books from this group, server responded with error')
    })
  } //sets clubBookComments to all comments for this given group/book


>>>>>>> a732f154
  renderMain() {
    const {
      view,
      bookClubs,
      sampleData,
      currentBook,
      currentClub,
      clubBookComments, //all comments in a book club
      clubBookComment,  //individual comment being added
      currentClubUsers,
      user,
      bookSearchChoice,
      bookSearchResults,
    } = this.state;
    if (view === 'groups') {
      return (
        <BodyGrid
          chooseView={this.chooseView}
          chooseClub={this.chooseClub}
          getGroupComments={this.getGroupComments}
          clubs={bookClubs}
          books={sampleData}
          userId={user.id}
        />
      );
    } else if (view === 'settings') {
      return <Settings 
        clubs={bookClubs}
        deleteGroup={this.deleteGroup}
        leaveGroup={this.leaveGroup}
        user={user}
      />;
    } else if (view === 'club view') {
      return <BookClubView 
        club={currentClub}
        book={currentBook}
        userList={currentClubUsers}
<<<<<<< HEAD
        user={user}
        addBookToGroup={this.addBookToGroup}
        handleBookSearchInput={this.handleBookSearchInput}
        handleBookSearchSubmit={this.handleBookSearchSubmit}
        bookSearchResults={bookSearchResults}
        selectBook={this.selectBook}
        bookSearchChoice={bookSearchChoice}
=======
        clubBookComments={clubBookComments} 
        clubBookComment={clubBookComment} 
        handleCommentText={this.handleCommentText} 
        submitComment={this.submitComment}
>>>>>>> a732f154
      />;
    }
  }

  render() {
    const {
      loggedIn,
      bookClubs,
      groupSearchResults,
      groupSearchQuery,
      bookSearchInput,
      bookSearchResults,
      autocompleteObject,
      bookSearchChoice,
    } = this.state; // destructure state here

    if (!loggedIn) {
      return <LogIn handleLogIn={this.handleLogIn} />;
    } 
      return (
        <div>
          <LeftBar
            book={bookClubs.length ? bookClubs[0].book : {}}
            club={bookClubs[0]}
            chooseView={this.chooseView}
            chooseClub={this.chooseClub}
          />
          <TopBar
            chooseView={this.chooseView}
            groupSearchResults={groupSearchResults}
            groupSearchQuery={groupSearchQuery}
            handleClubSearch={this.handleClubSearch}
            searchClubs={this.searchClubs}
            joinGroup={this.joinGroup}
            handleBookSearchInput={this.handleBookSearchInput}
            handleBookSearchSubmit={this.handleBookSearchSubmit}
            selectBook={this.selectBook}
            handleCreateBookClubName={this.handleCreateBookClubName}
            addBookClub={this.addBookClub}
            bookSearchResults={bookSearchResults}
            bookSearchInput={bookSearchInput}
            autocompleteObject={autocompleteObject}
            bookSearchChoice={bookSearchChoice}
            logout={this.logout}
          />
          {this.renderMain()}
        </div>
      );
<<<<<<< HEAD
=======
    
    // return (
    //   <div>
    //     <LeftBar
    //       book={bookClubs.length ? bookClubs[0].book : {}}
    //       club={bookClubs[0]}
    //     />
    //     <TopBar
    //       chooseView={this.chooseView}
    //       groupSearchResults={groupSearchResults}
    //       groupSearchQuery={groupSearchQuery}
    //       handleClubSearch={this.handleClubSearch}
    //       searchClubs={this.searchClubs}
    //       joinGroup={this.joinGroup}
    //       handleBookSearchInput={this.handleBookSearchInput}
    //       handleBookSearchSubmit={this.handleBookSearchSubmit}
    //       selectBook={this.selectBook}
    //       handleCreateBookClubName={this.handleCreateBookClubName}
    //       addBookClub={this.addBookClub}
    //       bookSearchResults={bookSearchResults}
    //       bookSearchInput={bookSearchInput}
    //     />
    //     {this.renderMain()}
    //   </div>
    // );
>>>>>>> a732f154
  }
}

ReactDOM.render(<Landing />, document.getElementById('root'));<|MERGE_RESOLUTION|>--- conflicted
+++ resolved
@@ -334,7 +334,6 @@
     });
   }
 
-<<<<<<< HEAD
   addBookToGroup (groupId, book) {
     const bookQuery = {
       author: book.volumeInfo.authors.join(', '),
@@ -372,7 +371,6 @@
       });
   }
 
-=======
   handleCommentText (text) { //handles individual comment's text
     this.setState({
       clubBookComment: text.target.value,
@@ -422,7 +420,6 @@
   } //sets clubBookComments to all comments for this given group/book
 
 
->>>>>>> a732f154
   renderMain() {
     const {
       view,
@@ -460,7 +457,6 @@
         club={currentClub}
         book={currentBook}
         userList={currentClubUsers}
-<<<<<<< HEAD
         user={user}
         addBookToGroup={this.addBookToGroup}
         handleBookSearchInput={this.handleBookSearchInput}
@@ -468,12 +464,10 @@
         bookSearchResults={bookSearchResults}
         selectBook={this.selectBook}
         bookSearchChoice={bookSearchChoice}
-=======
         clubBookComments={clubBookComments} 
         clubBookComment={clubBookComment} 
         handleCommentText={this.handleCommentText} 
         submitComment={this.submitComment}
->>>>>>> a732f154
       />;
     }
   }
@@ -522,34 +516,6 @@
           {this.renderMain()}
         </div>
       );
-<<<<<<< HEAD
-=======
-    
-    // return (
-    //   <div>
-    //     <LeftBar
-    //       book={bookClubs.length ? bookClubs[0].book : {}}
-    //       club={bookClubs[0]}
-    //     />
-    //     <TopBar
-    //       chooseView={this.chooseView}
-    //       groupSearchResults={groupSearchResults}
-    //       groupSearchQuery={groupSearchQuery}
-    //       handleClubSearch={this.handleClubSearch}
-    //       searchClubs={this.searchClubs}
-    //       joinGroup={this.joinGroup}
-    //       handleBookSearchInput={this.handleBookSearchInput}
-    //       handleBookSearchSubmit={this.handleBookSearchSubmit}
-    //       selectBook={this.selectBook}
-    //       handleCreateBookClubName={this.handleCreateBookClubName}
-    //       addBookClub={this.addBookClub}
-    //       bookSearchResults={bookSearchResults}
-    //       bookSearchInput={bookSearchInput}
-    //     />
-    //     {this.renderMain()}
-    //   </div>
-    // );
->>>>>>> a732f154
   }
 }
 
