import React from 'react';
import ModalGroupSearch from './ModalGroupSearch.jsx';
import ModalCreateGroup from './ModalCreateGroup.jsx';
import {
  Navbar,
  NavItem,
  Icon,
} from 'react-materialize';

const TopBar = ({
  chooseView,
  handleBookSearchInput,
  handleBookSearchSubmit,
  bookSearchResults,
  selectBook,
  handleCreateBookClubName,
  addBookClub,
  groupSearchResults,
  searchClubs,
  handleClubSearch,
  groupSearchQuery,
  joinGroup,
  autocompleteObject,
  bookSearchChoice,
}) => (
  <div>
    <Navbar
      brand={
        <img
          src="../images/logo.png"
          className="logo"
          onClick={() => chooseView('groups')}
        />
      }
      alignLinks="right"
      className="blue-grey"
    >
      <NavItem onClick={() => chooseView('groups')}>
        <Icon>home</Icon>
      </NavItem>
<<<<<<< HEAD
      <Modal
        header="Search"
        trigger={
          <NavItem href="/">
            <Icon>search</Icon>
          </NavItem>
        }
      >
        <TextInput
          icon="search"
          label="Bookclub Search"
          onChange={e => handleClubSearch(e.target.value)}
        />
        <Button onClick={() => searchClubs(groupSearchQuery)}>Search</Button>
        {groupSearchResults.map(group => (
          <Card key={group.id}>
            <Row>
              <h5>{group.name}</h5>
            </Row>
            <Row>
              <Col s={4}>
                <img src={group.book.image} />
              </Col>
              <Col s={4}>
                Current Book: {group.book.title} by {group.book.author}
              </Col>
              <Col s={4}>
                <Button
                  onClick={() => joinGroup(group.id)}
                  floating
                  large
                  className="teal right modal-close"
                  style={{ marginTop: 'auto' }}
                  waves="light"
                  icon="add"
                />
              </Col>
            </Row>
          </Card>
        ))}
      </Modal>
      <Modal
        header="Create a new club"
        trigger={
          <NavItem>
            <Icon>add_circle_outline</Icon>
          </NavItem>
        }
      >
        <Modal
          header="select a book"
          trigger={<Button> Select a book! </Button>}
        >
          <TextInput
            placeholder="search for books"
            onChange={e => {
              handleBookSearchInput(e);
            }}
          />
          <Button
            className="bookSearch"
            onClick={() => {
              handleBookSearchSubmit();
            }}
          >
            Search
          </Button>
          {bookSearchResults.map(book => {
            return (
              <Card
                onClick={() => {
                  selectBook(book);
                }}
                key={book.id}
              >
                <h6>{book.volumeInfo.title}</h6>
                <Button className="modal-close">Select Book</Button>
                <img src={book.volumeInfo.imageLinks.smallThumbnail} />
                {book.volumeInfo.description}
              </Card>
            );
          })}
        </Modal>
        <TextInput
          placeholder="Club Name"
          onChange={e => {
            handleCreateBookClubName(e);
          }}
        />
        <Button className="modal-close" onClick={addBookClub}>
          Create Club
        </Button>
      </Modal>
=======
      <ModalGroupSearch
        groupSearchResults={groupSearchResults}
        searchClubs={searchClubs}
        handleClubSearch={handleClubSearch}
        groupSearchQuery={groupSearchQuery}
        joinGroup={joinGroup}
        autocompleteObject={autocompleteObject}
      />
      <ModalCreateGroup 
        handleBookSearchInput={handleBookSearchInput}
        handleBookSearchSubmit={handleBookSearchSubmit}
        bookSearchResults={bookSearchResults}
        selectBook={selectBook}
        handleCreateBookClubName={handleCreateBookClubName}
        addBookClub={addBookClub}
        bookSearchChoice={bookSearchChoice}
      />
>>>>>>> b55b6e8e
      <NavItem href="/">
        <Icon>video_call</Icon>
      </NavItem>
      <NavItem onClick={() => chooseView('settings')}>
        <Icon>settings</Icon>
      </NavItem>
    </Navbar>
  </div>
);

export default TopBar;<|MERGE_RESOLUTION|>--- conflicted
+++ resolved
@@ -38,101 +38,6 @@
       <NavItem onClick={() => chooseView('groups')}>
         <Icon>home</Icon>
       </NavItem>
-<<<<<<< HEAD
-      <Modal
-        header="Search"
-        trigger={
-          <NavItem href="/">
-            <Icon>search</Icon>
-          </NavItem>
-        }
-      >
-        <TextInput
-          icon="search"
-          label="Bookclub Search"
-          onChange={e => handleClubSearch(e.target.value)}
-        />
-        <Button onClick={() => searchClubs(groupSearchQuery)}>Search</Button>
-        {groupSearchResults.map(group => (
-          <Card key={group.id}>
-            <Row>
-              <h5>{group.name}</h5>
-            </Row>
-            <Row>
-              <Col s={4}>
-                <img src={group.book.image} />
-              </Col>
-              <Col s={4}>
-                Current Book: {group.book.title} by {group.book.author}
-              </Col>
-              <Col s={4}>
-                <Button
-                  onClick={() => joinGroup(group.id)}
-                  floating
-                  large
-                  className="teal right modal-close"
-                  style={{ marginTop: 'auto' }}
-                  waves="light"
-                  icon="add"
-                />
-              </Col>
-            </Row>
-          </Card>
-        ))}
-      </Modal>
-      <Modal
-        header="Create a new club"
-        trigger={
-          <NavItem>
-            <Icon>add_circle_outline</Icon>
-          </NavItem>
-        }
-      >
-        <Modal
-          header="select a book"
-          trigger={<Button> Select a book! </Button>}
-        >
-          <TextInput
-            placeholder="search for books"
-            onChange={e => {
-              handleBookSearchInput(e);
-            }}
-          />
-          <Button
-            className="bookSearch"
-            onClick={() => {
-              handleBookSearchSubmit();
-            }}
-          >
-            Search
-          </Button>
-          {bookSearchResults.map(book => {
-            return (
-              <Card
-                onClick={() => {
-                  selectBook(book);
-                }}
-                key={book.id}
-              >
-                <h6>{book.volumeInfo.title}</h6>
-                <Button className="modal-close">Select Book</Button>
-                <img src={book.volumeInfo.imageLinks.smallThumbnail} />
-                {book.volumeInfo.description}
-              </Card>
-            );
-          })}
-        </Modal>
-        <TextInput
-          placeholder="Club Name"
-          onChange={e => {
-            handleCreateBookClubName(e);
-          }}
-        />
-        <Button className="modal-close" onClick={addBookClub}>
-          Create Club
-        </Button>
-      </Modal>
-=======
       <ModalGroupSearch
         groupSearchResults={groupSearchResults}
         searchClubs={searchClubs}
@@ -150,7 +55,6 @@
         addBookClub={addBookClub}
         bookSearchChoice={bookSearchChoice}
       />
->>>>>>> b55b6e8e
       <NavItem href="/">
         <Icon>video_call</Icon>
       </NavItem>
