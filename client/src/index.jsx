import React from 'react';
import ReactDOM from 'react-dom';
import axios from 'axios';
import TopBar from './components/TopBar.jsx'
import LeftBar from './components/LeftBar.jsx'
import BodyGrid from './components/BodyGrid.jsx'
import Settings from './components/Settings.jsx'
import LogIn from './components/LogIn.jsx'
import BookClubView from './components/BookClubView.jsx';
import { bookClubs, googleBooksApiData } from '../../database/sample-data/sample.js';

class Landing extends React.Component {
  constructor(props) {
    super(props);

    this.state = {
      view: 'groups',
      loggedIn: false,
      bookClubs: bookClubs,
      sampleData: googleBooksApiData.items,
      currentClub: bookClubs[0],
      currentBook: googleBooksApiData.items[0],
<<<<<<< HEAD
      bookSearchResults: googleBooksApiData.items, // result that bookSearch yields, for use in choosing a book when creating a bookClub
      bookSearchInput: '', //handles book search input when creating group
      bookSearchChoice: null,
      createBookClubName: null,
=======
      user: {
        "id": 1,
        "username": "Mark Maher",
        "email": "tenkin@gmail.com",
        "createdAt": "2019-04-11T19:26:30.000Z",
        "updatedAt": "2019-04-11T19:26:30.000Z"
      },
>>>>>>> 349cc0b8
    }
    
    this.renderMain = this.renderMain.bind(this);
    this.chooseView = this.chooseView.bind(this);
    this.handleLogIn = this.handleLogIn.bind(this);
<<<<<<< HEAD

    this.handleBookSearchSubmit = this.handleBookSearchSubmit.bind(this);
    this.handleBookSearchInput = this.handleBookSearchInput.bind(this); 
    this.bookSearch = this.bookSearch.bind(this); //api request to book api, returns X number of books that match search
    this.selectBook = this.selectBook.bind(this); //for use selecting books when creating groups
    this.addBookClub = this.addBookClub.bind(this); // formats book club input, adds book club to bookClubs array
    this.handleCreateBookClubName = this.handleCreateBookClubName.bind(this);
=======
    this.getGroups = this.getGroups.bind(this);
>>>>>>> 349cc0b8
  }

  componentDidMount() {
    // Initial loading logic will go here
  }
  
  getGroups(userId) {
    axios.get('/groups', {
      params: {
        userId: userId
      }
    })
    .then((bookClubs) => {
      this.setState({
        bookClubs: bookClubs.data,
      })
    }).catch((err) => {
      console.error(err);
    });
  }

  renderMain () {
    const { view, bookClubs, sampleData, currentBook, currentClub } = this.state;
    if (view === 'groups') {
      return <BodyGrid chooseView={ this.chooseView} clubs={bookClubs} books={sampleData} />
    } else if (view === 'settings') {
      return <Settings clubs={bookClubs} />
    } else if (view === 'club view') {
      return <BookClubView club={currentClub} book={currentBook} />
    }
  }

  chooseView (view) {
    this.setState({view})
  }
<<<<<<< HEAD

  handleLogIn (googleResponse) {
    this.setState({
      loggedIn: true,
    });
    console.log(googleResponse);
  }



  
  bookSearch (bookSearchQuery) { //sends get request to api for books matching search query when creating a group
  axios.get('/test') 
  .then((bookSearchResults)=>{
    this.setState({
      bookSearchResults: bookSearchResults.data.items.filter(book => book.volumeInfo.title.toUpperCase().includes(bookSearchQuery.toUpperCase())), 
      //sets bookSearchResults, in this.state, to search results
    })
  })
  .catch((err)=>{
    console.log('server responded with error: could not complete bookSearch request');
  })
}

handleBookSearchInput (e) {
  //possible throttling of api calls here, when a few letters have been input 
  //to help users pick books before they finish typing an entire book name
  this.setState({
    bookSearchInput: e.target.value,
  })
}

//responds to user clicking search button
handleBookSearchSubmit() {
  this.bookSearch(this.state.bookSearchInput) 
}


addBookClub () { 
  const { bookSearchChoice, createBookClubName } = this.state;
  const data = { //still need the userID on this.state.user/whatever else info is needed for group creation
    name: createBookClubName,
    currentBook: bookSearchChoice,
  }
  axios.post('/test', {
    data: data,
  })
  .then((response)=>{
    console.log(response, 'group saved to database');
    // this.setState({
    //   bookClubs: bookClubs.concat(response), //when database is updated, state needs to be updated
    // })                                       //to reflect newly added bookClub
  })
  .catch((err)=>{
    console.log('club NOT added to database')
  })
}
 

  //function selects currentBook when creating a new group
  selectBook (book) {
    this.setState({
      bookSearchChoice: book, 
    })
  }

  //function sets createBookClubName to input text when creating a new group
  handleCreateBookClubName (e){
    this.setState({
      createBookClubName: e.target.value,
    })
    console.log(this.state.createBookClubName);
  }

  render() {
    const {loggedIn, bookClubs, bookSearchResults, sampleData, bookSearchInput } = this.state;  // destructure state here
=======
  
  handleLogIn () {
    this.getGroups(this.state.user.id);
    this.setState({loggedIn: true});
  }
  
  render() {
    const { loggedIn, bookClubs } = this.state;  // destructure state here
>>>>>>> 349cc0b8
    if (!loggedIn) {
      return <LogIn handleLogIn={this.handleLogIn} />
    } else {
      return (
<<<<<<< HEAD
      <div>
        <LeftBar book={sampleData[0]} club={bookClubs[0]}/>
        <TopBar chooseView={this.chooseView} 
        handleBookSearchInput={ this.handleBookSearchInput } 
        handleBookSearchSubmit={ this.handleBookSearchSubmit }
        selectBook={ this.selectBook}
        handleCreateBookClubName={ this.handleCreateBookClubName }
        addBookClub={this.addBookClub}
        bookSearchResults={ bookSearchResults }
        bookSearchInput={ bookSearchInput }
        />
        {
          this.renderMain()
        }
      </div>
=======
        <div>
          <LeftBar book={bookClubs.length ? bookClubs[0].book : {}} club={bookClubs[0]} />
          <TopBar chooseView={this.chooseView} />
          {
            this.renderMain()
          }
        </div>
>>>>>>> 349cc0b8
      )
    }
  }
}


ReactDOM.render(<Landing />, document.getElementById("root"));<|MERGE_RESOLUTION|>--- conflicted
+++ resolved
@@ -20,12 +20,10 @@
       sampleData: googleBooksApiData.items,
       currentClub: bookClubs[0],
       currentBook: googleBooksApiData.items[0],
-<<<<<<< HEAD
       bookSearchResults: googleBooksApiData.items, // result that bookSearch yields, for use in choosing a book when creating a bookClub
       bookSearchInput: '', //handles book search input when creating group
       bookSearchChoice: null,
       createBookClubName: null,
-=======
       user: {
         "id": 1,
         "username": "Mark Maher",
@@ -33,13 +31,11 @@
         "createdAt": "2019-04-11T19:26:30.000Z",
         "updatedAt": "2019-04-11T19:26:30.000Z"
       },
->>>>>>> 349cc0b8
     }
     
     this.renderMain = this.renderMain.bind(this);
     this.chooseView = this.chooseView.bind(this);
     this.handleLogIn = this.handleLogIn.bind(this);
-<<<<<<< HEAD
 
     this.handleBookSearchSubmit = this.handleBookSearchSubmit.bind(this);
     this.handleBookSearchInput = this.handleBookSearchInput.bind(this); 
@@ -47,9 +43,7 @@
     this.selectBook = this.selectBook.bind(this); //for use selecting books when creating groups
     this.addBookClub = this.addBookClub.bind(this); // formats book club input, adds book club to bookClubs array
     this.handleCreateBookClubName = this.handleCreateBookClubName.bind(this);
-=======
     this.getGroups = this.getGroups.bind(this);
->>>>>>> 349cc0b8
   }
 
   componentDidMount() {
@@ -81,19 +75,15 @@
       return <BookClubView club={currentClub} book={currentBook} />
     }
   }
-
+  
   chooseView (view) {
     this.setState({view})
   }
-<<<<<<< HEAD
 
-  handleLogIn (googleResponse) {
-    this.setState({
-      loggedIn: true,
-    });
-    console.log(googleResponse);
+  handleLogIn () {
+    this.getGroups(this.state.user.id);
+    this.setState({loggedIn: true});
   }
-
 
 
   
@@ -125,12 +115,13 @@
 
 
 addBookClub () { 
-  const { bookSearchChoice, createBookClubName } = this.state;
+  const { bookSearchChoice, createBookClubName, user } = this.state;
   const data = { //still need the userID on this.state.user/whatever else info is needed for group creation
-    name: createBookClubName,
-    currentBook: bookSearchChoice,
+    userId: user.id,
+    groupName: createBookClubName,
+    bookId: bookSearchChoice.id,
   }
-  axios.post('/test', {
+  axios.post('/groups', {
     data: data,
   })
   .then((response)=>{
@@ -160,25 +151,15 @@
     console.log(this.state.createBookClubName);
   }
 
-  render() {
-    const {loggedIn, bookClubs, bookSearchResults, sampleData, bookSearchInput } = this.state;  // destructure state here
-=======
-  
-  handleLogIn () {
-    this.getGroups(this.state.user.id);
-    this.setState({loggedIn: true});
-  }
   
   render() {
-    const { loggedIn, bookClubs } = this.state;  // destructure state here
->>>>>>> 349cc0b8
+    const { loggedIn, bookClubs, bookSearchInput, bookSearchResults} = this.state;  // destructure state here
     if (!loggedIn) {
-      return <LogIn handleLogIn={this.handleLogIn} />
+      return  <LogIn handleLogIn={this.handleLogIn} /> 
     } else {
       return (
-<<<<<<< HEAD
       <div>
-        <LeftBar book={sampleData[0]} club={bookClubs[0]}/>
+        <LeftBar book={bookClubs.length ? bookClubs[0].book : {}} club={bookClubs[0]} />
         <TopBar chooseView={this.chooseView} 
         handleBookSearchInput={ this.handleBookSearchInput } 
         handleBookSearchSubmit={ this.handleBookSearchSubmit }
@@ -192,15 +173,6 @@
           this.renderMain()
         }
       </div>
-=======
-        <div>
-          <LeftBar book={bookClubs.length ? bookClubs[0].book : {}} club={bookClubs[0]} />
-          <TopBar chooseView={this.chooseView} />
-          {
-            this.renderMain()
-          }
-        </div>
->>>>>>> 349cc0b8
       )
     }
   }
