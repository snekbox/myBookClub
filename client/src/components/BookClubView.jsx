import React from 'react';
<<<<<<< HEAD
import { Row, Col, TextInput, Collection, CollectionItem, Card, Button, Modal, Icon } from 'react-materialize';

const BookClubView = ( { club, book, clubBookComments, handleCommentText, submitComment } ) => (

    <div className="bodygrid blue-grey lighten-5">
    <Row>
        <Col s={12}>
            <Card header={<h3>{club.name}</h3>}>
                <h4>{book.title}</h4>
                <img src={book.image} />
                <article> {book.description} </article>
            </Card>
        </Col>
    </Row>
        <Row>
            <Col s={6}>
            <TextInput icon="chat" placeholder="your comment here" onChange={(input)=>{ handleCommentText(input) }} /> 
            <Button onClick={ submitComment } >Add Comment</Button>
            </Col>
        </Row>
        <Row>
            <Col s={12}>
                <Collection header="Comments">
                 {clubBookComments.map((comment)=>{
                     return <CollectionItem>{comment}</CollectionItem>
                 })}
                </Collection>
            </Col>
=======
import {
  Row,
  Col,
  TextInput,
  Collection,
  CollectionItem,
  Card,
  Pagination,
  DatePicker,
  Icon
} from 'react-materialize';
//const data = require('../../../database/sample-data/sample.js');
const BookClubView = ( { club, book, userList } ) => (
  //0. renders this component when a book club is clicked
  //1.on render, shows book title on top center of page
  //2.on render, shows picture of book in top left of page
  //3.on render, shows top X number of messages that fit the page
  // in an aesthetically pleasing way
  //4. Calendar --> button renders an embedded google calendar
  //5. Message board (might be separate component, but the one for 
  //this book needs to render so people can discuss)
  //6. show X choices for next book, ability to vote
  //7. vote on next book component
  //8. Link to embedded video chat page, tokbox
  //9. click on book in top-right or a specific button, 
  //pulls up public book notes, including username, message/note, time
  //10. X...

  <div className="bodygrid blue-grey lighten-5">
  <Row>
    <Col s={12} xl={6}>
        <Card header={<h4 className="header">{club.name}</h4>}>
        <Row>
          <h5>{book.title}</h5>
        </Row>
        <Row>
          <Col s={6} className="offset-s3">
            <img src={book.image} className="book responsive-img" alt="Book cover" />
          </Col>
        </Row>
        <Row>
          <article> {book.description} </article>
>>>>>>> 281c64db
        </Row>
      </Card>
    </Col>
    <Col s={12} xl={6}>
      <Card header={<h4 className="header">Members:</h4>} >
        {
          userList.map(user =>(
            user.id == club.userId ?
              <Row key={user.id}>
                <Col s={10}> {user.username} </Col>
                <Col s={2} ><Icon left className="blue-text text-lighten-2 ownericon">how_to_reg</Icon></Col>
              </Row>
              : <Row key={user.id}>
                <Col s={10}> {user.username} </Col>
              </Row>
          ))
        }
      </Card>
    </Col>
  </Row>
    <Row>
      <Col s={6}>
      <h4> Add Comment</h4>
      <TextInput icon="chat" placeholder="your comment here" /> 
      </Col>
    </Row>
    <Row>
      <Col s={12}>
        <Collection header="Comments List">
          <CollectionItem>
            'I am a comment'
          </CollectionItem>
          <CollectionItem>
            'I am another comment'
          </CollectionItem>
          <Pagination maxButtons={10} />
        </Collection>
      </Col>
    </Row>
  </div>
)

export default BookClubView;

<|MERGE_RESOLUTION|>--- conflicted
+++ resolved
@@ -1,34 +1,4 @@
 import React from 'react';
-<<<<<<< HEAD
-import { Row, Col, TextInput, Collection, CollectionItem, Card, Button, Modal, Icon } from 'react-materialize';
-
-const BookClubView = ( { club, book, clubBookComments, handleCommentText, submitComment } ) => (
-
-    <div className="bodygrid blue-grey lighten-5">
-    <Row>
-        <Col s={12}>
-            <Card header={<h3>{club.name}</h3>}>
-                <h4>{book.title}</h4>
-                <img src={book.image} />
-                <article> {book.description} </article>
-            </Card>
-        </Col>
-    </Row>
-        <Row>
-            <Col s={6}>
-            <TextInput icon="chat" placeholder="your comment here" onChange={(input)=>{ handleCommentText(input) }} /> 
-            <Button onClick={ submitComment } >Add Comment</Button>
-            </Col>
-        </Row>
-        <Row>
-            <Col s={12}>
-                <Collection header="Comments">
-                 {clubBookComments.map((comment)=>{
-                     return <CollectionItem>{comment}</CollectionItem>
-                 })}
-                </Collection>
-            </Col>
-=======
 import {
   Row,
   Col,
@@ -38,10 +8,11 @@
   Card,
   Pagination,
   DatePicker,
+  Button,
   Icon
 } from 'react-materialize';
 //const data = require('../../../database/sample-data/sample.js');
-const BookClubView = ( { club, book, userList } ) => (
+const BookClubView = ( { club, book, userList, clubBookComments, handleCommentText, submitComment } ) => (
   //0. renders this component when a book club is clicked
   //1.on render, shows book title on top center of page
   //2.on render, shows picture of book in top left of page
@@ -71,7 +42,6 @@
         </Row>
         <Row>
           <article> {book.description} </article>
->>>>>>> 281c64db
         </Row>
       </Card>
     </Col>
@@ -94,25 +64,20 @@
   </Row>
     <Row>
       <Col s={6}>
-      <h4> Add Comment</h4>
-      <TextInput icon="chat" placeholder="your comment here" /> 
+      <TextInput icon="chat" placeholder="your comment here" onChange={(input)=>{ handleCommentText(input) }} /> 
+            <Button onClick={ submitComment } >Add Comment</Button> 
       </Col>
     </Row>
     <Row>
       <Col s={12}>
-        <Collection header="Comments List">
-          <CollectionItem>
-            'I am a comment'
-          </CollectionItem>
-          <CollectionItem>
-            'I am another comment'
-          </CollectionItem>
-          <Pagination maxButtons={10} />
-        </Collection>
+        <Collection header="Comments">
+                 {clubBookComments.map((comment)=>{
+                     return <CollectionItem>{comment}</CollectionItem>
+                 })}
+                </Collection>
       </Col>
     </Row>
   </div>
 )
 
-export default BookClubView;
-
+export default BookClubView;