/* eslint-disable func-names */
/* eslint-disable prettier/prettier */
require('dotenv').config();
const axios = require('axios');
const express = require('express');
const path = require('path');
const passport = require('passport');
require('./utils/passport')();
const cookieParser = require('cookie-parser');
const request = require('request');
const bodyParser = require('body-parser');
const cors = require('cors');
const config = require('./utils/config')
const db = require('../database');
const session = require("express-session");
const { json } = require('../database/sample-data/sample.js');
const { generateToken, sendToken } = require ('./utils/utils2/token.utils')
const {
  verifyUser,
  createNewGroup,
  getUserGroups,
  addOrFindBook,
  getOwnerGroups,
  addUserToGroup,
  getGroupUsers,
  addBookToGroup,
  getGroupBooks,
  addComment,
  getAllComments,
  searchGroups,
  googleBooksApiData,
  deleteGroup,
  removeUserFromGroup,
  deseralizeUser,
} = require('../database/helpers')



const app = express();

const corsOption = {
  origin: true,
  methods: 'GET,HEAD,PUT,PATCH,POST,DELETE',
  credentials: true,
  exposedHeaders: ['x-auth-token'],
};
app.use(cors(corsOption));

app.use(bodyParser());
app.use(bodyParser.json());
app.use(bodyParser.urlencoded({ extended: false }));
app.use(cookieParser());
app.use(session({ secret: "cats" }));
app.use(express.static(path.join(__dirname, '../client/dist')));
app.use(passport.initialize());
app.use(passport.session());

passport.serializeUser(function(user, done) {
  done(null, user.id);
});

passport.deserializeUser(function(id, done) {
  deseralizeUser(id, function(err, user) {
    done(err, user);
  });
});

app.post('/connect', passport.authenticate('google-token'),
 function(req, res) {
   let user = req.user
   req.session.destroy(function (err) {
    res.send(user);
  });  
});

app.get('/books/googleapi', (req, res)=>{
  const {query} = req.query
  axios.get('https://www.googleapis.com/books/v1/volumes', {
    params: {
      'q': query,
      'country': 'US',
      'maxResults': 2,
    },
    headers:{
      'key': process.env.GOOGLE_BOOKS_API_KEY,
    }
  })
  .then((searchResults)=>{
    // send back searchResults to client, so they can choose a book.
    res.json(searchResults.data.items);
    // chosen book, will be sent via the body of a post request to the server
    // and stored in database
  })
  .catch((err)=>{
    res.json(err);
  })
})
  
app.post('/books/googleapi', (req, res) => {
  const {
    isbn,
    title,
    author,
    published,
    description,
    urlInfo,
    image,
  } = req.body.query;
  addOrFindBook(isbn, title, author, published, description, urlInfo, image)
    .then((book) => {
      res.json(book); // sends book back, so book ID can be used for purpose of adding groups
    }).catch((err) => {
      console.error(err);
    });
});

app.get('/users', (req, res) => {
  const { groupId } = req.query;
  getGroupUsers(groupId)
    .then(result => {
      res.send(result);
    })
    .catch(err => {
      console.error(err);
    });
});

app.get('/groups', (req, res) => {
  const { userId } = req.query;
  getUserGroups(userId)
    .then(groups => {
      res.json(groups);
    })
    .catch(err => {
      console.error(err);
    });
});

app.get('/groups/search', (req, res) => {
  const { query } = req.query;
  searchGroups(query)
    .then(result => {
      res.send(result);
    })
    .catch(err => {
      console.error(err);
    });
});

app.patch('/groups', (req, res) => {
  const { userId, groupId } = req.body;
  addUserToGroup(userId, groupId)
    .then(result => {
      res.send(result.data);
    })
    .catch(err => {
      console.error(err);
    });
});

app.patch('/groups/delete', (req, res) => {
  const { groupId } = req.body;
  deleteGroup(groupId)
  .then((result) => {
    res.send(result.data);
  }).catch((err) => {
    console.error(err);
  });
})

app.patch('/groups/removeUser', (req, res) => {
  const { userId, groupId } = req.body;
  removeUserFromGroup(userId, groupId)
  .then((result) => {
    res.send(result.data);
  }).catch((err) => {
    console.error(err);
  });
})

app.post('/groups', (req, res) => {
  const { userId, groupName, bookId } = req.body.data;
  return createNewGroup(userId, groupName, bookId)
    .then(group => {
      addUserToGroup(userId, group.id);
      return group;
    })
    .then(newGroup => {
      res.json(newGroup);
    })
    .catch(err => {
      console.error(err);
    });
});

app.post('/login', (req, res) => {
  console.log(req.body, 'post to login')
  const { email, givenName, familyName } = req.body.user;
  verifyUser(email, `${givenName} ${familyName}`)
    .then(response => {
      const userObj = response[0];
      res.send(userObj);
    })
    .catch(err => {
      console.error(err);
    });
});

<<<<<<< HEAD
app.post('/groups/comments', (req, res)=>{
  //adds comment to specific group's comment section
  const {commentText, userId, groupId, bookId} = req.body.query.comment;
  // addComment = (userId, groupId, bookId, comment)
    addComment(userId, groupId, bookId, commentText)
    .then(()=>{
      getAllComments(groupId, bookId)
      .then((allComments) =>{
        res.json(allComments);
      })
      .catch((err)=>{
        console.log(err, 'comments not retrieved from db');
      })
    })
    .catch((err)=>{
      console.log(err, 'comment not added to database, sorry')
    })
})

app.get('/groups/comments', (req, res)=>{
  console.log(req, 'req');
  const {groupId, bookId} = req.query;
  getAllComments(groupId, bookId)
  .then((groupComments)=>{
    console.log(groupComments);
    res.json(groupComments);
  })
  .catch((err)=>{
    console.log(err, 'error, db was unable to retrieve comments')
  })
})

app.get('/test', (req, res) => {
  res.json(googleBooksApiData); // sending back book data for book club creation test
  // See below for things to store in the database and their relative paths
  // Title:         json.items[i].volumeInfo.title
  // Authors:       json.items[i].volumeInfo.authors
  // Publish Year:  json.items[i].volumeInfo.publishedDate.slice(0,4)
  // Image:         json.items[i].volumeInfo.imageLinks.thumbnail
  // Info URL:      json.items[i].volumeInfo.infoLink
  // Description:   json.items[i].volumeInfo.description
  // ISBN:          json.items[i].volumeInfo.industryIdentifiers.filter(id => id.type === 'ISBN_13')[0].identifier
=======
app.get('/logout', function (req, res){
  req.session.destroy(function (err) {
    res.redirect('/'); //Inside a callback… bulletproof!
  });
>>>>>>> 41c7ab67
});

app.listen(3000, () => {
  console.warn('listening on port 3000!');
});
<|MERGE_RESOLUTION|>--- conflicted
+++ resolved
@@ -206,7 +206,6 @@
     });
 });
 
-<<<<<<< HEAD
 app.post('/groups/comments', (req, res)=>{
   //adds comment to specific group's comment section
   const {commentText, userId, groupId, bookId} = req.body.query.comment;
@@ -227,11 +226,9 @@
 })
 
 app.get('/groups/comments', (req, res)=>{
-  console.log(req, 'req');
   const {groupId, bookId} = req.query;
   getAllComments(groupId, bookId)
   .then((groupComments)=>{
-    console.log(groupComments);
     res.json(groupComments);
   })
   .catch((err)=>{
@@ -249,12 +246,12 @@
   // Info URL:      json.items[i].volumeInfo.infoLink
   // Description:   json.items[i].volumeInfo.description
   // ISBN:          json.items[i].volumeInfo.industryIdentifiers.filter(id => id.type === 'ISBN_13')[0].identifier
-=======
+})
+
 app.get('/logout', function (req, res){
   req.session.destroy(function (err) {
     res.redirect('/'); //Inside a callback… bulletproof!
   });
->>>>>>> 41c7ab67
 });
 
 app.listen(3000, () => {
